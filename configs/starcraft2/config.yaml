project_name: scaling
group_name: wandb_test
algorithm_name: rmappo
env_name: StarCraft2
map_name: 27m_vs_30m
user_name: garrett4wade
experiment_name: test
benchmark: false
cuda: true
cuda_deterministic: true
seed: 1
no_summary: true
use_wandb: true
use_eval: false
use_render: false

num_env_steps: 100000000
train_for_env_steps: 100000000
train_for_seconds: 5000 
model_dir: null
save_dir: './models'
summary_dir: './logs'

# system parameters
num_policies: 1
num_tasks_per_node: 1
learner_config:
  "0":
    "0": 0
policy2agents:
  "0":
    - 0
    - 1
    - 2
    - 3
    - 4
    - 5
    - 6
    - 7
    - 8
    - 9
    - 10
    - 11
    - 12
    - 13
    - 14
    - 15
    - 16
    - 17
    - 18
    - 19
    - 20
    - 21
    - 22
    - 23
    - 24
    - 25
    - 26
ddp_init_methods:
<<<<<<< HEAD
  - tcp://10.0.7.3:6666
task_dispatcher_addr: tcp://10.0.7.3:8887
task_result_addr: tcp://10.0.7.3:8886
model_weights_addrs:  # every learner has a model_weights_addr and len(model_weights_adddrs) == num_policies == num_leraners
  - tcp://10.0.7.3:8889
seg_addrs:  # every worker node has seg_addrs connecting to all learners
  - - tcp://10.0.7.3:12346
    - tcp://10.0.7.3:12347
    - tcp://10.0.7.3:12348
=======
  - tcp://10.0.4.14:6666
task_dispatcher_addr: tcp://10.0.4.14:8887
task_result_addr: tcp://10.0.4.14:8886
model_weights_addrs:  # every learner has a model_weights_addr and len(model_weights_adddrs) == num_policies == num_leraners
  - tcp://10.0.4.14:8889
seg_addrs:  # every worker node has seg_addrs connecting to all learners
  - - tcp://10.0.4.14:12346
>>>>>>> f024f7b2
num_actors: 128
actor_group_size: 1
envs_per_actor: 2
min_num_requests: -1
num_policy_workers: 4
slots_per_update: 8
qsize: 12
num_splits: 2
data_chunk_length: 10
episode_length: 400

# fixed system parameters
stats_avg: 100
set_workers_cpu_affinity: true
force_envs_single_thread: true
default_niceness: 0
eval_episodes: 32
eval_interval: 25
log_interval: 20
n_training_threads: 16
reset_timeout_seconds: 60
actor_worker_gpus: 0

# algorithm parameters
hidden_size: 64
layer_N: 1
rec_n: 1
sample_reuse: 5
num_mini_batch: 1
lr: 0.0005
max_grad_norm: 10.0
entropy_coef: 0.01
gamma: 0.99
gae_lambda: 0.95
gain: 0.01
value_coef: 1.0
weight_decay: 0
opti_eps: 1.0e-05
clip_param: 0.2
huber_delta: 10.0

# render parameters
ifi: 0.1
render_episodes: 5
save_gifs: false
save_interval: 1

# tricks
share_policy: true
use_reanalyze: false
use_fct_masks: true
use_feature_normalization: true
use_gae: true
use_huber_loss: true
use_linear_lr_decay: false
use_max_grad_norm: true
use_orthogonal: false
use_popart: true
use_proper_time_limits: false
use_ReLU: true
use_active_masks: true
use_advantage_normalization: true
use_centralized_V: true
use_clipped_value_loss: true

# some fixed tricks
add_agent_id: false
add_center_xy: true
add_distance_state: false
add_enemy_action_state: false
add_local_obs: false
add_move_state: false
add_visible_state: false
add_xy_state: false
use_stacked_frames: false
stacked_frames: 1
use_state_agent: true
use_mustalive: true
use_obs_instead_of_state: false

# setup configs, use absolute dir
cwd: "/workspace/code"
trainer_dir: "run_learner_node.py"
worker_dir: "run_worker_node_on_smac.py"
monitor_dir: "run_monitor.py"
log_dir: "log/"

trainer_logname: "trainer.log"
worker_logname: "worker.log"
monitor_logname: "monitor.log"

# configdir: "configs/starcraft2/config.yaml"
workers: "71,72,73"
trainers: "70"
container_name: marl-mzy

# monitor configs
total_rounds: 100000000 # debug
interval: 3
# first node is head
nodes: learner0,worker0,worker1,worker2
puller_address: "10.0.7.3"
puller_port: 4321

verbose: false<|MERGE_RESOLUTION|>--- conflicted
+++ resolved
@@ -57,17 +57,6 @@
     - 25
     - 26
 ddp_init_methods:
-<<<<<<< HEAD
-  - tcp://10.0.7.3:6666
-task_dispatcher_addr: tcp://10.0.7.3:8887
-task_result_addr: tcp://10.0.7.3:8886
-model_weights_addrs:  # every learner has a model_weights_addr and len(model_weights_adddrs) == num_policies == num_leraners
-  - tcp://10.0.7.3:8889
-seg_addrs:  # every worker node has seg_addrs connecting to all learners
-  - - tcp://10.0.7.3:12346
-    - tcp://10.0.7.3:12347
-    - tcp://10.0.7.3:12348
-=======
   - tcp://10.0.4.14:6666
 task_dispatcher_addr: tcp://10.0.4.14:8887
 task_result_addr: tcp://10.0.4.14:8886
@@ -75,7 +64,6 @@
   - tcp://10.0.4.14:8889
 seg_addrs:  # every worker node has seg_addrs connecting to all learners
   - - tcp://10.0.4.14:12346
->>>>>>> f024f7b2
 num_actors: 128
 actor_group_size: 1
 envs_per_actor: 2
