project_name: hide_and_seek
group_name: reproduce
algorithm_name: rmappo
env_name: HideAndSeek
map_name: HideAndSeek
user_name: chenjy
<<<<<<< HEAD
experiment_name: debug3
=======
experiment_name: ZACL_load2
>>>>>>> e2cba5a2
benchmark: false
cuda: true
cuda_deterministic: true
seed: 1
no_summary: false
use_wandb: true
use_eval: false
use_render: false

# cl
num_critic: 1

num_env_steps: 200.0e+9
train_for_env_steps: 200.0e+9
train_for_seconds: 10000000000000000
model_dir: '/home/jiayu-ch15/scaling_marl/models/HideAndSeek/rmappo/ZACL_load/policy_0'
save_dir: './models'
summary_dir: './logs'

# system parameters
num_tasks_per_node: 1
num_actors: 128
actor_group_size: 1
envs_per_actor: 10
num_policy_workers: 4
qsize: 5
min_num_requests: -1

ddp_init_methods:
  - tcp://localhost:6676
task_dispatcher_addr: tcp://localhost:8897
task_result_addr: tcp://localhost:8896
model_weights_addrs:  # every learner has a model_weights_addr and len(model_weights_adddrs) == num_policies == num_leraners
  - tcp://localhost:8899
reset_addrs:
  - tcp://localhost:9000
seg_addrs:  # every worker node has seg_addrs connecting to all learners
  - - tcp://localhost:12366

num_reanalyzers_per_trainer: 1
num_value_tracers_per_trainer: 1
<<<<<<< HEAD
slots_per_update: 50
=======
slots_per_update: 480
>>>>>>> e2cba5a2
episode_length: 80

learner_config:
  "0":
    "0": 0

num_policies: 1
policy2agents:
  "0":
    - 0
    - 1
    - 2

# fixed system parameters
num_splits: 2
stats_avg: 100
set_workers_cpu_affinity: true
force_envs_single_thread: true
default_niceness: 0
eval_episodes: 32
eval_interval: 100
log_interval: 100
n_training_threads: 1
reset_timeout_seconds: 60
actor_worker_gpus: 0

# algorithm parameters
data_chunk_length: 10
hidden_size: 256
layer_N: 1
rec_n: 1
sample_reuse: 4
num_mini_batch: 1
lr: 3.0e-4
max_grad_norm: 5.0
entropy_coef: 0.01
gamma: 0.998
gae_lambda: 0.95
gain: 0.01
value_coef: 1.0
weight_decay: 1.0e-6
opti_eps: 1.0e-05
clip_param: 0.2
huber_delta: 10.0

# render parameters
ifi: 0.1
render_episodes: 5
save_gifs: false
save_interval: 200

# tricks
share_policy: true
use_reanalyze: false
use_fct_masks: true
use_feature_normalization: true
use_gae: true
use_huber_loss: false
use_linear_lr_decay: false
use_max_grad_norm: true
use_orthogonal: true
use_popart: true
use_proper_time_limits: false
use_ReLU: true
use_advantage_normalization: true
use_centralized_V: false
use_clipped_value_loss: false
no_value_active_masks: true
no_policy_active_masks: true

# setup configs, use absolute dir
cwd: "/home/yuchao/scaling_marl"
trainer_dir: "run_learner_node.py"
worker_dir: "run_worker_node_on_smac.py"
monitor_dir: "run_monitor.py"
log_dir: "log/"

trainer_logname: "trainer.log"
worker_logname: "worker.log"
monitor_logname: "monitor.log"

# configdir: "configs/starcraft2/config.yaml"
workers: "71"
trainers: "70"
container_name: scaling

# monitor configs
total_rounds: 100000000 # debug
interval: 3
# first node is head
nodes: learner0,worker0
puller_address: "localhost"
puller_port: 4321

verbose: false<|MERGE_RESOLUTION|>--- conflicted
+++ resolved
@@ -4,11 +4,7 @@
 env_name: HideAndSeek
 map_name: HideAndSeek
 user_name: chenjy
-<<<<<<< HEAD
-experiment_name: debug3
-=======
-experiment_name: ZACL_load2
->>>>>>> e2cba5a2
+experiment_name: ZACL_load7200_outsideramp
 benchmark: false
 cuda: true
 cuda_deterministic: true
@@ -19,7 +15,7 @@
 use_render: false
 
 # cl
-num_critic: 1
+num_critic: 3
 
 num_env_steps: 200.0e+9
 train_for_env_steps: 200.0e+9
@@ -32,7 +28,7 @@
 num_tasks_per_node: 1
 num_actors: 128
 actor_group_size: 1
-envs_per_actor: 10
+envs_per_actor: 20
 num_policy_workers: 4
 qsize: 5
 min_num_requests: -1
@@ -50,11 +46,7 @@
 
 num_reanalyzers_per_trainer: 1
 num_value_tracers_per_trainer: 1
-<<<<<<< HEAD
-slots_per_update: 50
-=======
-slots_per_update: 480
->>>>>>> e2cba5a2
+slots_per_update: 240
 episode_length: 80
 
 learner_config:
