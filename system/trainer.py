import os
import torch
import zmq
import psutil
import pathlib
import numpy as np
from queue import Queue, Empty
from utils.utils import log, TaskType, RWLock
from utils.buffer import LearnerBuffer
from utils.timing import Timing
import time
import torch.multiprocessing as mp

import torch.distributed as dist
from algorithms.registries import ALGORITHM_SUMMARY_KEYS
import copy
from pathlib import Path

class goal_proposal_debug():
    def __init__(self):
        self.buffer_capacity = 10000
        self.buffer = []
        for _ in range(self.buffer_capacity):
            # self.buffer.append(np.array([20,10, 18,13, 7,7, 20,7, 13,17]))
            self.buffer.append(None)
        self.buffer_priority = []

    def add_states(self, new_states, new_values):
        self.buffer += new_states.tolist()
        self.buffer_priority += new_values

        if len(self.buffer) > self.buffer_capacity:
            self.buffer = self.buffer[len(self.buffer)-self.buffer_capacity:]
            self.buffer_priority = self.buffer_priority[len(self.buffer_priority)-self.buffer_capacity:]

        for idx in range(len(self.buffer)):
            self.buffer[idx] = np.array(self.buffer[idx])
    
    def sample_tasks(self, sample_num):
        self.buffer_p = [1.0 / len(self.buffer)] * len(self.buffer)
        self.choose_index = np.random.choice(range(len(self.buffer)),size=sample_num,replace=True,p=self.buffer_p)
        starts = []
        for index in self.choose_index:
            starts.append(self.buffer[index])
        return starts

class goal_proposal():
    def __init__(self, device='cuda:0'):
        self.alpha = 3.0
        self.buffer_capacity = 10000
        self.proposal_batch = 10000
        # active: restart_p, easy: restart_easy, unif: 1-restart_p-restart_easy
        self.restart_p = 0.7
        self.buffer = [] # store restart states
        self.buffer_priority = []# store the priority of restart states, means value errors
        self.buffer_dist = [] # for diversified buffer
        self.device = device
        self.use_diversified = True
        self.use_smooth_weight = True
        self.use_Guassian_smoothing = True
        self.use_Guassian_diversified = True
        self.grid_size = 30
        self.quadrant_game_hider_uniform_placement = True
        self.quadrant_game_ramp_uniform_placement = True
        self.threshold = 2.0
    
    def init_env_config(self):
        self.num_hiders = 2
        self.num_seekers = 1
        self.num_boxes = 1
        self.num_ramps = 1
        self.grid_size = 30
        self.floor_size = 6.0
        self.cell_size = self.floor_size / self.grid_size
        self.agent_size = 2
        self.box_size = 3
        self.ramp_size = 3

    def restart_sampling(self):
        starts = []
        restart_index = []
        if len(self.buffer) > 0:
            num_restart = 0
            for index in range(self.proposal_batch):
                # 0:unif, 1:restart states, 2:easy
                choose_flag = np.random.choice([0,1],size=1,replace=True,
                                    p=[1 - self.restart_p, self.restart_p])[0]
                if choose_flag == 1:
                    num_restart += 1
        else:
            num_restart = 0
        
        if num_restart == 0:
            # starts += [None] * self.proposal_batch
            starts = self.uniform_sampling(self.proposal_batch)
            unif_start_idx = 0
        else:
            # restart and priority_sampling
            new_starts, restart_index = self.priority_sampling(starts_length=num_restart)
            starts += new_starts
            # starts += [None] * (self.proposal_batch - num_restart)
            starts += self.uniform_sampling(self.proposal_batch - num_restart)
            unif_start_idx = num_restart
        return starts, unif_start_idx

    def add_NovelandEasy_states_accurate(self, states, scores, start_states, start_scores):
        # states : list, scores : list, returns : dict, {role: list}
        all_states = states.copy()
        all_scores = scores.copy()

        new_states = start_states.copy()
        new_scores = start_scores.copy()
             
        # delete illegal states
        for state_id in reversed(range(len(all_states))):
            if self.illegal_task(all_states[state_id]):
                del all_states[state_id]
                del all_scores[state_id]
        for state_id in reversed(range(len(new_states))):
            if self.illegal_task(new_states[state_id]):
                del new_states[state_id]
                del new_scores[state_id]

        # update priority
        if len(self.buffer) > 0:
            self.buffer_priority = self.update_priority_bydist(self.buffer, all_states, all_scores, self.device)

        # get dist of all_states and buffer, only add states with dist > threshold
        if len(self.buffer) > 0:
            for idx in reversed(range(len(new_states))):
                dist_one = self.get_dist_task2buffer(new_states[idx], self.buffer, self.device)
                if dist_one > self.threshold:
                    self.buffer.append(new_states[idx])
                    self.buffer_priority.append(new_scores[idx])
        else:
            self.buffer += new_states
            self.buffer_priority += new_scores

        # delete states by novelty
        if len(self.buffer) > self.buffer_capacity:
            self.buffer_priority, self.buffer = self.buffer_sort(self.buffer_priority, self.buffer)
            self.buffer = self.buffer[len(self.buffer)-self.buffer_capacity:]
            self.buffer_priority = self.buffer_priority[len(self.buffer_priority)-self.buffer_capacity:]

        self.buffer = [np.array(state, dtype=int) for state in self.buffer]

    def add_NovelandEasy_states_globalexploration(self, states, scores, start_states, start_scores):
        # states : list, scores : list, returns : dict, {role: list}
        all_states = states.copy()
        all_scores = scores.copy()

        new_states = start_states.copy()
        new_scores = start_scores.copy()
             
        # delete illegal states
        for state_id in reversed(range(len(all_states))):
            if self.illegal_task(all_states[state_id]):
                del all_states[state_id]
                del all_scores[state_id]
        for state_id in reversed(range(len(new_states))):
            if self.illegal_task(new_states[state_id]):
                del new_states[state_id]
                del new_scores[state_id]

        # update priority
        if len(self.buffer) > 0:
            self.buffer_priority = self.update_priority_bydist(self.buffer, all_states, all_scores, self.device)

        # add states and scores to buffer
        self.buffer += new_states
        self.buffer_priority += new_scores

        # update dist
        self.buffer_dist = (self.get_dist(self.buffer, self.device)).tolist()

        # delete states by novelty
        if len(self.buffer) > self.buffer_capacity:
            self.buffer_dist, self.buffer_priority, self.buffer = self.buffer_sort(self.buffer_dist, self.buffer_priority, self.buffer)
            self.buffer_dist = self.buffer_dist[len(self.buffer_dist)-self.buffer_capacity:]
            self.buffer = self.buffer[len(self.buffer)-self.buffer_capacity:]
            self.buffer_priority = self.buffer_priority[len(self.buffer_priority)-self.buffer_capacity:]

        self.buffer = [np.array(state, dtype=int) for state in self.buffer]

    def uniform_from_buffer(self, buffer, starts_length):
        sample_length = [starts_length // 2, starts_length - starts_length // 2]
        choose_index = {}
        for idx, role in enumerate(self.role):
            choose_index[role] = np.random.choice(range(len(buffer[role])),size=sample_length[idx],replace=True)
        starts = []
        for role in self.role:
            for index in choose_index[role]:
                starts.append(buffer[role][index])
        return starts, choose_index

    def priority_sampling(self, starts_length):
        self.buffer_p = []
        sum_p = 0
        for priority in self.buffer_priority:
            sum_p += priority**self.alpha
        for priority in self.buffer_priority:
            self.buffer_p.append(priority**self.alpha / sum_p)
        self.choose_index = np.random.choice(range(len(self.buffer)),size=starts_length,replace=True,p=self.buffer_p)
        starts = []
        for index in self.choose_index:
            starts.append(self.buffer[index])
        return starts, self.choose_index

    def rank_sampling(self, buffer, starts_length):
        self.choose_index = [i + len(buffer) - starts_length for i in range(starts_length)]
        starts = self.buffer[(len(buffer) - starts_length):]
        return starts, self.choose_index

    def uniform_sampling(self, starts_length):
        '''
            hider and box quadrant placement, seeker and ramp outside placement
            quadrant_pos = {'x':[self.grid_size // 2, self.grid_size], 'y': [0, self.grid_size // 2] }
            agent size : 2, box_size 3, ramp_size 3
            timestep: current_step = 0
        '''
        hider = []
        seeker = []
        box = []
        ramp = []
        archive = []
        agent_size = 2
        box_size = 3
        ramp_size = 3
        timestep = 0
        for j in range(starts_length):
            for i in range(self.num_hiders):
                hider_pos = np.array([np.random.randint(1, self.grid_size - agent_size - 1),
                                np.random.randint(1, self.grid_size - agent_size - 1)])
                hider.append(copy.deepcopy(hider_pos))
            for i in range(self.num_seekers):
                seeker_poses = [
                    np.array([np.random.randint(1,self.grid_size // 2 - agent_size - 1), np.random.randint(1,self.grid_size // 2 - agent_size - 1)]),
                    np.array([np.random.randint(1,self.grid_size // 2 - agent_size - 1), np.random.randint(self.grid_size // 2, self.grid_size - agent_size - 1)]),
                    np.array([np.random.randint(self.grid_size // 2, self.grid_size - agent_size - 1),np.random.randint(self.grid_size // 2, self.grid_size - agent_size - 1)])
                    ]
                seeker_pos = seeker_poses[np.random.randint(0, 3)]
                seeker.append(copy.deepcopy(seeker_pos))
            for i in range(self.num_boxes):
                box_pos = np.array([np.random.randint(self.grid_size // 2, self.grid_size - box_size - 1), np.random.randint(1,self.grid_size // 2 - box_size - 1)])
                box.append(copy.deepcopy(box_pos))

            for i in range(self.num_ramps):
                ramp_pos = np.array([np.random.randint(1, self.grid_size - ramp_size - 1),
                                np.random.randint(1, self.grid_size - ramp_size - 1)])
                ramp.append(copy.deepcopy(ramp_pos))
            
            door_poses = [np.array([15, np.random.randint(1,14)]),np.array([np.random.randint(15,28),15])]
            door_pos = [door_poses[np.random.randint(0,2)]]

            archive.append((np.concatenate(hider + seeker + box + ramp + door_pos)).astype(int))
            hider = []
            seeker = []
            box = []
            ramp = []
        return archive

    def update_priority_bydist(self, origin_buffer, target_buffer, target_scores, device):
        n = len(origin_buffer)
        origin_buffer_array = torch.from_numpy(np.array(origin_buffer)).float().to(device)
        target_buffer_array = torch.from_numpy(np.array(target_buffer)).float().to(device)
        topk = 5
        if n // 500 > 5:
            chunk = n // 500
            dist = []
            priority = []
            for i in range((n // chunk) + 1):
                b = origin_buffer_array[i * chunk : (i+1) * chunk]
                d = self._euclidean_dist(b, target_buffer_array)
                # d = torch.matmul(b, buffer_array.transpose(0,1))
                dist_nearest_chunk, dist_chunk_index = torch.topk(d, k=topk, dim=1, largest=False)
                dist_nearest_chunk = dist_nearest_chunk.cpu().numpy()
                # delete self dist and index
                dist_weight = np.exp(-dist_nearest_chunk) / np.sum(np.exp(-dist_nearest_chunk),axis=1).reshape(-1,1)
                nearest_buffer_priority = np.array(target_scores)[dist_chunk_index.cpu().numpy()]
                priority_chunk = np.sum(dist_weight * nearest_buffer_priority, axis=1)
                priority.append(priority_chunk.copy())
            priority = np.concatenate(priority, axis=0)
        else:
            d = self._euclidean_dist(origin_buffer_array, target_buffer_array)
            dist_nearest, dist_index = torch.topk(d, k=topk, dim=1, largest=False)
            dist_nearest = dist_nearest.cpu().numpy()
            # delete self dist and index
            dist_weight = np.exp(-dist_nearest) / np.sum(np.exp(-dist_nearest),axis=1).reshape(-1,1)
            nearest_buffer_priority = np.array(target_scores)[dist_index.cpu().numpy()]
            priority = np.sum(dist_weight * nearest_buffer_priority, axis=1)
        
        return priority.tolist()

    def get_dist_and_update_priority_bytime(self, buffer, buffer_priority, buffer_age, device):
        n = len(buffer)
        buffer_array = torch.from_numpy(np.array(buffer)).float().to(device)
        topk = 5
        if n // 500 > 5:
            chunk = n // 500
            dist = []
            priority = []
            age = []
            for i in range((n // chunk) + 1):
                b = buffer_array[i * chunk : (i+1) * chunk]
                d = self._euclidean_dist(b, buffer_array)
                # d = torch.matmul(b, buffer_array.transpose(0,1))
                dist_nearest_chunk, dist_chunk_index = torch.topk(d, k=topk, dim=1, largest=False)
                dist_nearest_chunk = dist_nearest_chunk.cpu().numpy()
                nearest_age_chunk = np.array(buffer_age)[dist_chunk_index.cpu().numpy()]
                nearest_buffer_priority = np.array(buffer_priority)[dist_chunk_index.cpu().numpy()]
                # get age, update priority by the youngest task
                min_age = np.argmin(nearest_age_chunk, axis=1)
                priority.append(nearest_buffer_priority[np.arange(nearest_buffer_priority.shape[0]),min_age])
                age.append(nearest_age_chunk[np.arange(nearest_age_chunk.shape[0]),min_age])
                dist.append(np.mean(dist_nearest_chunk,axis=1))
            dist = np.concatenate(dist, axis=0)
            priority = np.concatenate(priority, axis=0)
            age = np.concatenate(age, axis=0)
        else:
            d = self._euclidean_dist(buffer_array, buffer_array)
            dist_nearest, dist_index = torch.topk(d, k=topk, dim=1, largest=False)
            dist_nearest = dist_nearest.cpu().numpy()
            # ages of nearest tasks
            nearest_age = np.array(buffer_age)[dist_index.cpu().numpy()]
            nearest_buffer_priority = np.array(buffer_priority)[dist_index.cpu().numpy()]
            # get the index of the youngest task
            min_age = np.argmin(nearest_age, axis=1)
            # update priority by the youngest task
            priority = nearest_buffer_priority[np.arange(nearest_buffer_priority.shape[0]),min_age]
            age = nearest_age[np.arange(nearest_age.shape[0]),min_age]
            dist = np.mean(dist_nearest,axis=1)
        if self.use_smooth_weight:
            self.buffer_priority = priority.tolist().copy()
            self.buffer_age = age.tolist().copy()
        return dist

    def get_dist_and_update_priority(self, buffer, buffer_priority, device):
        # topk=5
        # dist = cdist(np.array(buffer).reshape(len(buffer),-1),np.array(buffer).reshape(len(buffer),-1),metric='euclidean')
        # if len(buffer) < topk+1:
        #     dist_k = dist
        #     novelty = np.sum(dist_k,axis=1)/len(buffer)
        # else:
        #     dist_k = np.partition(dist,topk,axis=1)[:,0:topk]
        #     novelty = np.sum(dist_k,axis=1)/topk

        n = len(buffer)
        buffer_array = torch.from_numpy(np.array(buffer)).float().to(device)
        topk = 5
        if n // 500 > 5:
            chunk = n // 500
            dist = []
            priority = []
            for i in range((n // chunk) + 1):
                b = buffer_array[i * chunk : (i+1) * chunk]
                d = self._euclidean_dist(b, buffer_array)
                # d = torch.matmul(b, buffer_array.transpose(0,1))
                dist_nearest_chunk, dist_chunk_index = torch.topk(d, k=topk, dim=1, largest=False)
                dist_nearest_chunk = dist_nearest_chunk.cpu().numpy()
                if self.use_Guassian_smoothing or self.use_Guassian_diversified:
                    # delete self dist and index
                    dist_nearest_chunk_other = dist_nearest_chunk[:,1:]
                    dist_chunk_index_other = dist_chunk_index[:,1:]
                    dist_weight = np.exp(-dist_nearest_chunk_other) / np.sum(np.exp(-dist_nearest_chunk_other),axis=1).reshape(-1,1)
                    nearest_buffer_priority = np.array(buffer_priority)[dist_chunk_index_other.cpu().numpy()]
                    priority_chunk = np.sum(dist_weight * nearest_buffer_priority, axis=1)
                    priority.append(priority_chunk.copy())
                else: # box kernel
                    priority.append(np.mean(np.array(buffer_priority)[dist_chunk_index.cpu().numpy()],axis=1))
                if self.use_Guassian_diversified:
                    dist.append(np.sum(dist_weight * dist_nearest_chunk_other, axis=1))
                else:
                    dist.append(np.mean(dist_nearest_chunk,axis=1))
            dist = np.concatenate(dist, axis=0)
            priority = np.concatenate(priority, axis=0)
        else:
            d = self._euclidean_dist(buffer_array, buffer_array)
            dist_nearest, dist_index = torch.topk(d, k=topk, dim=1, largest=False)
            dist_nearest = dist_nearest.cpu().numpy()
            if self.use_Guassian_smoothing or self.use_Guassian_diversified:
                # delete self dist and index
                dist_nearest_other = dist_nearest[:,1:]
                dist_index_other = dist_index[:,1:]
                dist_weight = np.exp(-dist_nearest_other) / np.sum(np.exp(-dist_nearest_other),axis=1).reshape(-1,1)
                nearest_buffer_priority = np.array(buffer_priority)[dist_index_other.cpu().numpy()]
                priority = np.sum(dist_weight * nearest_buffer_priority, axis=1)
            else:
                priority = np.mean(np.array(buffer_priority)[dist_index.cpu().numpy()],axis=1)
            if self.use_Guassian_diversified:
                dist = np.sum(dist_weight * dist_nearest_other, axis=1)
            else:
                dist = np.mean(dist_nearest,axis=1)
        if self.use_smooth_weight:
            self.buffer_priority = priority.tolist().copy()
        return dist

    def get_dist_task2buffer(self, task, target_buffer, device):
        origin_buffer_array = torch.from_numpy(np.array([task])).float().to(device)
        target_buffer_array = torch.from_numpy(np.array(target_buffer)).float().to(device)
        topk = 1
        d = self._euclidean_dist(origin_buffer_array, target_buffer_array)
        dist_nearest, dist_index = torch.topk(d, k=topk, dim=1, largest=False)
        dist_nearest = dist_nearest.cpu().numpy()
        dist = dist_nearest.copy()
        
        return dist

    def get_dist(self, buffer, device):
        n = len(buffer)
        buffer_array = torch.from_numpy(np.array(buffer)).float().to(device)
        topk = 5
        if n // 500 > 5:
            chunk = n // 500
            dist = []
            for i in range((n // chunk) + 1):
                b = buffer_array[i * chunk : (i+1) * chunk]
                d = self._euclidean_dist(b, buffer_array)
                # d = torch.matmul(b, buffer_array.transpose(0,1))
                dist_nearest_chunk, dist_chunk_index = torch.topk(d, k=topk, dim=1, largest=False)
                dist_nearest_chunk = dist_nearest_chunk.cpu().numpy()
                dist.append(np.mean(dist_nearest_chunk,axis=1))
            dist = np.concatenate(dist, axis=0)
        else:
            d = self._euclidean_dist(buffer_array, buffer_array)
            dist_nearest, dist_index = torch.topk(d, k=topk, dim=1, largest=False)
            dist_nearest = dist_nearest.cpu().numpy()
            dist = np.mean(dist_nearest,axis=1)
        return dist

    def _euclidean_dist(self, x, y):
        """
        Args:
          x: pytorch Variable, with shape [m, d]
          y: pytorch Variable, with shape [n, d]
        Returns:
          dist: pytorch Variable, with shape [m, n]
        """
 
        m, n = x.size(0), y.size(0)
        xx = torch.pow(x, 2).sum(1, keepdim=True).expand(m, n)
        yy = torch.pow(y, 2).sum(1, keepdim=True).expand(n, m).t()
        dist = xx + yy
        # dist - 2 * x * yT 
        dist.addmm_(1, -2, x, y.t())
        dist = dist.clamp(min=1e-12).sqrt()  # for numerical stability
        return dist

    def buffer_sort(self, list1, *args): # sort by list1, ascending order
        zipped = zip(list1,*args)
        sort_zipped = sorted(zipped,key=lambda x:(x[0],np.mean(x[1])))
        result = zip(*sort_zipped)
        return [list(x) for x in result]

    def load_node(self, mode_path, load_episode):
        data_dir = mode_path + '/starts/starts_' + str(load_episode)
        value_dir = mode_path + '/starts/values_' + str(load_episode)

        # load task
        with open(data_dir,'r') as fp:
            data = fp.readlines()
        for i in range(len(data)):
            data[i] = np.array(data[i][1:-2].split(),dtype=int)
        data_true = []
        for i in range(len(data)):
            if data[i].shape[0]>5:
                data_true.append(data[i])

        # load value
        with open(value_dir,'r') as fp:
            values = fp.readlines()
        for i in range(len(values)):
            values[i] = np.array(values[i][1:-2].split(),dtype=float)

        self.buffer = copy.deepcopy(data_true)
        self.buffer_priority = copy.deepcopy(np.array(values).reshape(-1).tolist())

    def save_node(self, dir_path, episode):
        save_path = Path(dir_path) / 'starts'
        if not os.path.exists(save_path):
            os.makedirs(save_path)
        with open(save_path / ('starts_%i' %(episode)),'w+') as fp:
            for line in self.buffer:
                fp.write(str(np.array(line).reshape(-1))+'\n')
        with open(save_path / ('values_%i' %(episode)),'w+') as fp:
            for line in self.buffer_priority:
                fp.write(str(np.array(line).reshape(-1))+'\n')

    def illegal_task(self, task):
        def in_quadrant(pos, obj_size):
            if pos[0] >= self.grid_size // 2 and pos[0] <= self.grid_size - obj_size - 1:
                if pos[1] >= 1 and pos[1] <= self.grid_size // 2 - obj_size - 1:
                    return True
            return False
        
        def outside_quadrant(pos, obj_size):
            if pos[0] >= 1 and pos[0] <= self.grid_size // 2 - obj_size - 1:
                if pos[1] >= 1 and pos[1] <= self.grid_size // 2 - obj_size - 1:
                    return True
                elif pos[1] >= self.grid_size // 2 and pos[1] <= self.grid_size - obj_size - 1:
                    return True
            elif pos[0] >= self.grid_size // 2 and pos[0] <= self.grid_size - obj_size - 1:
                if pos[1] >= self.grid_size // 2 and pos[1] <= self.grid_size - obj_size - 1:
                    return True
            return False

        def in_map(pos, obj_size):
            if pos[0] >= 1 and pos[0] <= self.grid_size - obj_size - 1:
                if pos[1] >= 1 and pos[1] <= self.grid_size - obj_size - 1:
                    return True
            return False

        hider_pos = task[:self.num_hiders * 2]
        for hider_id in range(self.num_hiders):
            if in_map(hider_pos[hider_id * 2 : (hider_id + 1) * 2], self.agent_size):
                continue
            else:
                return True

        seeker_pos = task[self.num_hiders * 2: self.num_hiders * 2 + self.num_seekers * 2]
        for seeker_id in range(self.num_seekers):
            if outside_quadrant(seeker_pos[seeker_id * 2 : (seeker_id + 1) * 2], self.agent_size):
                continue
            else:
                return True

        box_pos = task[(self.num_hiders + self.num_seekers) * 2 : (self.num_hiders + self.num_seekers) * 2 + self.num_boxes * 2]
        for box_id in range(self.num_boxes):
            if in_quadrant(box_pos[box_id * 2 : (box_id + 1) * 2], self.box_size):
                continue
            else:
                return True
        
        ramp_pos = task[(self.num_hiders + self.num_seekers) * 2 + self.num_boxes * 2 : (self.num_hiders + self.num_seekers) * 2 + self.num_boxes * 2 + self.num_ramps * 2]
        for ramp_id in range(self.num_ramps):
            if in_map(ramp_pos[ramp_id * 2 : (ramp_id + 1) * 2], self.ramp_size):
                continue
            else:
                return True
        return False

class Trainer:
    def __init__(self, cfg, gpu_rank, nodes_ready_events, trainer_ready_event, shm_state_dict):
        self.cfg = cfg
        self.gpu_rank = gpu_rank
        self.node_idx = self.cfg.learner_node_idx

        self.num_actors = self.cfg.num_actors // self.cfg.num_tasks_per_node
        self.envs_per_actor = cfg.envs_per_actor

        self.policy_id = self.cfg.learner_config[str(self.node_idx)][str(gpu_rank)]
        self.replicate_rank = self.trainer_idx = self.num_trainers = 0

        for node_idx, local_config in self.cfg.learner_config.items():
            if int(node_idx) < self.node_idx:
                self.trainer_idx += len(local_config)
                for gpu_idx, policy_id in local_config.items():
                    if policy_id == self.policy_id:
                        self.replicate_rank += 1
            elif int(node_idx) == self.node_idx:
                for gpu_idx, policy_id in local_config.items():
                    if int(gpu_idx) < self.gpu_rank:
                        self.trainer_idx += 1
                        if policy_id == self.policy_id:
                            self.replicate_rank += 1

        for _, local_config in self.cfg.learner_config.items():
            for _, policy_id in local_config.items():
                if policy_id == self.policy_id:
                    self.num_trainers += 1

        self.num_agents = len(self.cfg.policy2agents[str(self.policy_id)])
        example_agent = self.cfg.policy2agents[str(self.policy_id)][0]

        self.obs_space = self.cfg.observation_space[example_agent]
        self.act_space = self.cfg.action_space[example_agent]

        self.buffer = LearnerBuffer(self.cfg, self.policy_id, self.num_agents, self.obs_space, self.act_space)

        self.trainer_ready_event = trainer_ready_event

        # TODO: support CPU
        self.tpdv = dict(device=torch.device(gpu_rank), dtype=torch.float32)

        self.nodes_ready_events = nodes_ready_events

        # -------- parameters --------
        # names
        self.env_name = self.cfg.env_name
        self.algorithm_name = self.cfg.algorithm_name
        self.experiment_name = self.cfg.experiment_name
        # summary
        self.env_summary_keys = self.buffer.env_summary_keys
        self.env_summary_idx_hash = {}
        for i, k in enumerate(self.env_summary_keys):
            self.env_summary_idx_hash[k] = i
            setattr(self, 'last_' + k, 0)
        self.algorithm_summary_keys = ALGORITHM_SUMMARY_KEYS[self.cfg.algorithm_name]
        # tricks
        self.use_linear_lr_decay = self.cfg.use_linear_lr_decay
        # system dataflow
        self.num_mini_batch = self.cfg.num_mini_batch
        self.envs_per_actor = self.cfg.envs_per_actor
        self.num_splits = self.cfg.num_splits
        self.envs_per_split = self.envs_per_actor // self.num_splits
        assert self.envs_per_actor % self.num_splits == 0
        self.episode_length = self.cfg.episode_length
        self.slots_per_update = self.cfg.slots_per_update
        # interval
        self.save_interval = self.cfg.save_interval
        self.log_interval = self.cfg.log_interval
        # dir
        self.model_dir = self.cfg.model_dir
        self.save_dir = self.cfg.save_dir
        # summay & render
        # TODO: write a render script
        self.use_render = self.cfg.use_render

        self.train_for_env_steps = self.cfg.train_for_env_steps
        self.train_for_seconds = self.cfg.train_for_seconds
        self.transitions_per_batch = (self.episode_length * self.cfg.actor_group_size * self.envs_per_split *
                                      self.slots_per_update * self.num_agents * self.num_trainers)
        self.train_for_episodes = self.train_for_env_steps // self.transitions_per_batch

        self.training_tik = None
        self.logging_tik = None

        self.stop_experience_collection = False

        # initialize save dir
        if self.save_dir is None:
            self.save_dir = pathlib.Path('./models')
        else:
            self.save_dir = pathlib.Path(self.save_dir)
        self.save_dir /= self.cfg.env_name
        if self.cfg.env_name == 'StarCraft2':
            self.save_dir /= self.cfg.map_name
        self.save_dir = self.save_dir / cfg.algorithm_name / cfg.experiment_name / ('policy_' + str(self.policy_id))
        if not self.save_dir.exists():
            os.makedirs(str(self.save_dir))

        from algorithms.r_mappo.r_mappo import R_MAPPO as TrainAlgo
        from algorithms.r_mappo.algorithm.rMAPPOPolicy import R_MAPPOPolicy as Policy

        # policy network
        self.policy_fn = Policy
        self.policy = None
        self.policy_version = (torch.ones(1, dtype=torch.int32) * (-1)).share_memory_()
        self.shm_state_dict = shm_state_dict

        self.consumed_num_steps = 0
        self.received_num_steps = 0
        self.last_received_num_steps = None

        # algorithm
        self.algorithm_fn = TrainAlgo
        self.algorithm = None

        self.initialized = False
        self.terminate = False

        self._context = None
        self.model_weights_socket = None
        self.reset_socket = None
        self.task_socket = None
        self.task_result_socket = None

        self.socket_identity = ('learner-' + str(self.policy_id)).encode('ascii')
        # TODO: modify this when processing tasks
        self.is_executing_task = False
        self.task_queue = Queue(8)

        self.batch_queue = mp.Queue(4 * 1000)
        self.value_tracer_queue = mp.Queue(4 * 1000)
        self.value_tracer_task_queues = [mp.JoinableQueue(1) for _ in range(self.cfg.num_value_tracers_per_trainer)]
        self.reanalyzer_task_queues = [mp.JoinableQueue(1) for _ in range(self.cfg.num_reanalyzers_per_trainer)]
        self.param_lock = RWLock()

        self.reanalyzers = []
        self.value_tracers = []

        self.process = mp.Process(target=self._run)

    def start_process(self):
        self.process.start()

    def _init(self):
        if self.replicate_rank == 0:
            self._context = zmq.Context()

            # the first trainer on each node will manage its slice of worker nodes
            self.model_weights_socket = self._context.socket(zmq.PUB)
            model_port = self.cfg.model_weights_addrs[self.policy_id].split(':')[-1]
            self.model_weights_socket.bind('tcp://*:' + model_port)

            self.reset_socket = self._context.socket(zmq.PUB)
            reset_port = self.cfg.reset_addrs[0].split(':')[-1]
            self.reset_socket.bind('tcp://*:' + reset_port)

            self.task_socket = self._context.socket(zmq.SUB)
            self.task_socket.connect(self.cfg.task_dispatcher_addr)
            self.task_socket.setsockopt(zmq.SUBSCRIBE, self.socket_identity)

            self.task_result_socket = self._context.socket(zmq.PUSH)
            self.task_result_socket.connect(self.cfg.task_result_addr)
            self.task_result_socket.send_multipart([self.socket_identity, str(self.policy_id).encode('ascii')])

            # cl, goal_proposal
            self.goals = goal_proposal()
            self.goals.init_env_config()

        log.debug('Trainer {} initializing process group!'.format(self.trainer_idx))

        # os.environ['NCCL_DEBUG'] = 'info'
        os.environ['NCCL_SOCKET_IFNAME'] = 'eth0'
        os.environ['NCCL_IB_DISABLE'] = '1'
        # TODO: nccl with orthogonal initialization has a bug
        dist.init_process_group('gloo',
                                rank=self.replicate_rank,
                                world_size=self.num_trainers,
                                init_method=self.cfg.ddp_init_methods[self.policy_id])
        log.debug('Trainer {} sucessfully initialized process group!'.format(self.trainer_idx))
        assert self.cfg.cuda and torch.cuda.is_available(), 'cpu training currently not supported'
        torch.cuda.set_device(self.gpu_rank)

        # policy network
        self.policy = self.policy_fn(self.gpu_rank,
                                     self.cfg,
                                     self.obs_space,
                                     self.act_space,
                                     is_training=True)
        self.policy.train_mode()

        if self.model_dir is not None:
            self.restore()

        with self.param_lock.w_locked():
            self.policy_version += 1
            primal_state_dict = {k.replace('module.', ''): v.cpu() for k, v in self.policy.state_dict().items()}
            for k, v in self.shm_state_dict.items():
                v[:] = primal_state_dict[k]

        self.algorithm = self.algorithm_fn(self.cfg, self.policy)

        self.trainer_ready_event.set()

        log.debug('Waiting for all nodes ready...')
        for i, e in enumerate(self.nodes_ready_events):
            e.wait()
            if self.replicate_rank == 0:
                # the first trainer in each node outputs debug info
                log.debug('Waiting for all nodes ready... {}/{} have already finished initialization...'.format(
                    i + 1, len(self.nodes_ready_events)))

        if self.replicate_rank == 0:
            self.pack_off_weights()
        self.initialized = True
        log.debug('Sucessfully initializing Trainer %d!', self.trainer_idx)

    def process_task(self, task):
        # TODO: modify self.is_executing_tasks when processing tasks
        if task == TaskType.TRAIN:
            pass
        elif task == TaskType.TERMINATE:
            self.terminate = True
        else:
            raise NotImplementedError

    def _terminate(self):
        if self.replicate_rank == 0:
            self.model_weights_socket.close()
            self.reset_socket.close()
            self.task_socket.close()

        dist.destroy_process_group()

    def _run(self):
        psutil.Process().nice(self.cfg.default_niceness + 5)

        torch.multiprocessing.set_sharing_strategy('file_system')
        torch.set_num_threads(self.cfg.n_training_threads)

        timing = Timing()

        self._init()

        self.training_tik = self.logging_tik = time.time()

        try:
            while not self.terminate:

                if self.replicate_rank == 0:
                    try:
                        msg = self.task_socket.recv_multipart(flags=zmq.NOBLOCK)
                        self.task_queue.put(msg)
                    except zmq.ZMQError:
                        pass

                    if not self.is_executing_task:
                        try:
                            # TODO: here we don't process task except for TERMINATE
                            msg = self.task_queue.get_nowait()
                            task = int(msg[1].decode('ascii'))
                            self.process_task(task)
                            if self.terminate:
                                break
                        except Empty:
                            # log.warning('Trainer %d is not executing tasks and there are no tasks distributed to it!',
                            #             self.trainer_idx)
                            pass

                if self.policy_version % (self.cfg.sample_reuse *
                            self.cfg.broadcast_interval) == 0 and self.replicate_rank == 0:
                    update_cl_archive = True
                else:
                    update_cl_archive = False

                train_infos = self.training_step(timing, update_cl_archive=update_cl_archive)

                self.maybe_save()

                log_infos = self.maybe_log(timing)

                self.report({**log_infos, **train_infos})

                dist.barrier()

                if self.policy_version % (self.cfg.sample_reuse *
                                            self.cfg.broadcast_interval) == 0 and self.replicate_rank == 0:
                    # the first trainer in each node broadcasts weights
                    self.pack_off_weights()

        except RuntimeError as exc:
            log.warning('Error in Trainer: %d, exception: %s', self.trainer_idx, exc)
            log.warning('Terminate process...')
            self.terminate = True
        except KeyboardInterrupt:
            log.warning('Keyboard interrupt detected on Trainer %d', self.trainer_idx)
            self.terminate = True
        except Exception:
            log.exception('Unknown exception in Trainer %d', self.trainer_idx)
            self.terminate = True

        self._terminate()
        time.sleep(0.1)
        log.info('GPU Trainer timing: %s', timing)

    def pack_off_weights(self):
        # remove prefix 'module.' of DDP models
        numpy_state_dict = {k.replace('module.', ''): v.cpu().numpy() for k, v in self.policy.state_dict().items()}
        msg = []
        for k, v in numpy_state_dict.items():
            msg.extend([k.encode('ascii'), v])
        msg.append(str(self.policy_version.item()).encode('ascii'))
        # print('********send_model', msg)
        self.model_weights_socket.send_multipart(msg)

        if self.policy_version.item() % 100 == 0:
            # print(numpy_state_dict['critic_rnn.rnn.weight_hh_l0'])
            log.debug('Broadcasting model weights...(ver. {})'.format(self.policy_version.item()))

    # cl, send tasks
    def send_reset_task(self):
        msg = []
        
        # TODO sample tasks from goal_proposal
        new_tasks, _ = self.goals.restart_sampling()
        for idx in range(len(new_tasks)):
            # numpy_msg = np.ones(5) * np.random.randint(0,10)
            msg.append(str(new_tasks[idx]).encode('ascii'))
        self.reset_socket.send_multipart(msg)

    def training_step(self, timing, update_cl_archive=True):
        buffer_util = self.buffer.utilization
        if self.policy_version.item() % 40 == 0:
            log.info('buffer utilization before training step: {}/{}'.format(round(buffer_util * self.buffer.num_slots),
                                                                             self.buffer.num_slots))

        if self.use_linear_lr_decay:
            self.policy.lr_decay(self.policy_version.item(), self.train_for_episodes)

        train_info = {}

        self.algorithm_summary_keys = ['value_loss', 'policy_loss', 'dist_entropy', 'grad_norm']
        for k in self.algorithm_summary_keys:
            train_info[k] = 0

        with timing.add_time('training_step/synchronization'):
            self.policy.train_mode()
            dist.barrier()

        with timing.add_time('training_step/wait_for_batch'):
            # only train popart parameter in the first epoch
            slot_id = self.batch_queue.get()

        data_generator = self.buffer.recurrent_generator(
            slot_id) if self.cfg.use_recurrent_policy else self.buffer.feed_forward_generator(slot_id)

        with timing.time_avg('one_training_step'):
            for sample, all_tasks, all_values in data_generator:
                # TODO, add all_tasks and all_values to goal_proposal
                # all_tasks: episode_length * envs * dim, all_values: episode_length * envs
<<<<<<< HEAD
                # print('update_cl_archive', update_cl_archive)
=======
>>>>>>> e2cba5a2
                if update_cl_archive:
                    all_tasks_flatten = all_tasks.reshape(-1, all_tasks.shape[-1]).tolist()
                    all_values_flatten = all_values.reshape(-1).tolist()
                    start_tasks = all_tasks[0].tolist()
                    start_values = all_values[0].tolist()
                    start1 = time.time()
                    if self.policy_version > self.cfg.sample_reuse:
                        self.goals.add_NovelandEasy_states_accurate(all_tasks_flatten, all_values_flatten, start_tasks, start_values)
                        # self.goals.add_NovelandEasy_states_globalexploration(all_tasks_flatten, all_values_flatten, start_tasks, start_values)
                    end1 = time.time()
                    print('start_tasks', len(start_tasks), 'time', end1-start1)
                    # cl, send new distribution
                    self.send_reset_task()

                with timing.add_time('training_step/to_device'):
                    for k, v in sample.items():
                        sample[k] = torch.from_numpy(v).pin_memory().to(**self.tpdv, non_blocking=True)

                with timing.add_time('training_step/algorithm_step'):
                    infos = self.algorithm.step(sample)
                    del sample

                with timing.add_time('training_step/logging/loss_all_reduce'):
                    for info in infos:
                        dist.all_reduce(info)

                with timing.add_time('training_step/logging/loss'):
                    value_loss, policy_loss, dist_entropy, grad_norm = infos

                    for k in self.algorithm_summary_keys:
                        train_info[k] += locals()[k].item()

        with timing.add_time('training_step/logging/other_records'):
            # train_info["average_step_rewards"] = np.mean(self.buffer.rewards[slot_id])
            # train_info['dead_ratio'] = 1 - self.buffer.active_masks[slot_id].sum() / np.prod(
            #     self.buffer.active_masks[slot_id].shape)

            reduce_factor = self.num_mini_batch * self.num_trainers

            for k in self.algorithm_summary_keys:
                train_info[k] /= reduce_factor

        with timing.add_time('training_step/close_out'):
            self.buffer.close_out(slot_id, self.policy_version.item())

            with self.param_lock.w_locked():
                self.policy_version += 1
                if self.policy_version.item() % (self.cfg.sample_reuse * self.cfg.broadcast_interval) == 0:
                    primal_state_dict = {k.replace('module.', ''): v.cpu() for k, v in self.policy.state_dict().items()}
                    for k, v in self.shm_state_dict.items():
                        v[:] = primal_state_dict[k]

            self.consumed_num_steps += self.transitions_per_batch

        return {**train_info, 'buffer_util': buffer_util, 'iteration': self.policy_version.item()}

    def maybe_save(self):
        if self.replicate_rank == 0 and (self.policy_version.item() % self.save_interval == 0
                                         or self.policy_version.item() == self.train_for_episodes - 1):
            self.save()
            self.goals.save_node(self.save_dir, self.policy_version.item())

    def maybe_log(self, timing):
        log_infos = {}
        # log information
        if self.replicate_rank == 0 and self.policy_version.item() % self.log_interval == 20:
            self.last_received_num_steps = self.received_num_steps
            self.received_num_steps = self.buffer.total_timesteps.item()

            recent_consumed_num_steps = self.log_interval * self.transitions_per_batch
            recent_received_num_steps = self.received_num_steps - self.last_received_num_steps

            recent_rollout_fps = int(recent_received_num_steps / (time.time() - self.logging_tik))
            global_avg_rollout_fps = int(self.received_num_steps / (time.time() - self.training_tik))

            recent_learning_fps = int(recent_consumed_num_steps / (time.time() - self.logging_tik))
            global_avg_learning_fps = int(self.consumed_num_steps / (time.time() - self.training_tik))

            # as defined in https://cdn.openai.com/dota-2.pdf
            if recent_received_num_steps > 0:
                recent_sample_reuse = recent_consumed_num_steps / recent_received_num_steps
            else:
                recent_sample_reuse = np.nan
            global_sample_reuse = self.consumed_num_steps / self.received_num_steps / self.num_trainers

            log.debug("Env {} Algo {} Exp {} updates {}/{} episodes, consumed num timesteps {}/{}, "
                      "recent rollout FPS {}, global average rollout FPS {}, recent learning FPS {}, "
                      "global average learning FPS {}, recent sample reuse: {:.2f}, "
                      "global average sample reuse: {:.2f}, average training step time {}s.\n".format(
                          self.env_name, self.algorithm_name, self.experiment_name, self.policy_version.item(),
                          self.train_for_episodes, self.consumed_num_steps, self.train_for_env_steps,
                          recent_rollout_fps, global_avg_rollout_fps, recent_learning_fps, global_avg_learning_fps,
                          recent_sample_reuse, global_sample_reuse, timing.one_training_step))

            log_infos = {
                'rollout_FPS': recent_rollout_fps,
                'learning_FPS': recent_learning_fps,
                'sample_reuse': recent_sample_reuse,
                'received_num_steps': self.received_num_steps,
                'consumed_num_steps': self.consumed_num_steps,
            }

            self.logging_tik = time.time()

            if self.env_name == 'StarCraft2':
                with self.buffer.env_summary_lock:
                    summary_info = self.buffer.summary_block.sum(axis=(0, 1))
                elapsed_episodes = summary_info[self.env_summary_idx_hash['elapsed_episodes']]
                winning_episodes = summary_info[self.env_summary_idx_hash['winning_episodes']]
                episode_return = summary_info[self.env_summary_idx_hash['episode_return']]
                episode_length = summary_info[self.env_summary_idx_hash['episode_length']]

                recent_elapsed_episodes = elapsed_episodes - self.last_elapsed_episodes
                recent_winning_episodes = winning_episodes - self.last_winning_episodes
                recent_episode_return = episode_return - self.last_episode_return
                recent_episode_length = episode_length - self.last_episode_length

                if recent_elapsed_episodes > 0:
                    winning_rate = recent_winning_episodes / recent_elapsed_episodes
                    assert 0 <= winning_rate and winning_rate <= 1, winning_rate
                    avg_return = recent_episode_return / recent_elapsed_episodes
                    avg_ep_len = recent_episode_length / recent_elapsed_episodes
                    log.debug(
                        'Map: {}, Recent Winning Rate: {:.2%} ({}/{}), Avg. Episode Length {:.2f}, Avg. Return: {:.2f}.'
                        .format(self.cfg.map_name, winning_rate, int(recent_winning_episodes),
                                int(recent_elapsed_episodes), avg_ep_len, avg_return))

                    self.last_elapsed_episodes = elapsed_episodes
                    self.last_winning_episodes = winning_episodes
                    self.last_episode_return = episode_return
                    self.last_episode_length = episode_length

                    log_infos = {
                        **log_infos, 'train_winning_rate': winning_rate,
                        'train_episode_return': avg_return,
                        'train_episode_length': avg_ep_len
                    }
            elif self.cfg.env_name == 'HideAndSeek':
                with self.buffer.env_summary_lock:
                    summary_info = self.buffer.summary_block.sum(axis=(0, 1))
                env_summaries = {}
                elapsed_episodes = summary_info[self.env_summary_idx_hash['elapsed_episodes']]

                recent_elapsed_episodes = elapsed_episodes - self.last_elapsed_episodes

                if recent_elapsed_episodes > 0:
                    summary_str = ""
                    for k in self.env_summary_keys:
                        if k !=  'elapsed_episodes':
                            env_summaries[k] = (summary_info[self.env_summary_idx_hash[k]] - getattr(self, 'last_' + k)) / recent_elapsed_episodes
                            setattr(self, 'last_' + k, summary_info[self.env_summary_idx_hash[k]])
                            summary_str += ', {}: {:.2f}'.format(k.replace('_', ' ').title(), env_summaries[k])

                    log.debug('Map: %s%s. (%d)', self.cfg.map_name, summary_str, int(recent_elapsed_episodes))

                    self.last_elapsed_episodes = elapsed_episodes

                    log_infos = {**log_infos, **env_summaries}
            else:
                raise NotImplementedError

        return log_infos

    def save(self):
        """Save policy's actor and critic networks."""
        torch.save(self.policy.state_dict(), str(self.save_dir) + "/model_{}.pt".format(self.policy_version.item()))

    def restore(self):
        """Restore policy's networks from a saved model."""
<<<<<<< HEAD
        self.policy.actor_critic.load_state_dict(torch.load(str(self.model_dir) + '/model_47200.pt'))
=======
        self.policy.actor_critic.load_state_dict(torch.load(str(self.model_dir) + '/model_7200.pt'))
>>>>>>> e2cba5a2

    def report(self, infos):
        if not infos or self.replicate_rank != 0:
            return

        data = np.zeros(len(infos), dtype=np.float32)
        data[:] = list(infos.values())
        msg = [self.socket_identity, str(self.policy_id).encode('ascii')] + [k.encode('ascii')
                                                                             for k in infos.keys()] + [data]

        self.task_result_socket.send_multipart(msg)<|MERGE_RESOLUTION|>--- conflicted
+++ resolved
@@ -899,10 +899,6 @@
             for sample, all_tasks, all_values in data_generator:
                 # TODO, add all_tasks and all_values to goal_proposal
                 # all_tasks: episode_length * envs * dim, all_values: episode_length * envs
-<<<<<<< HEAD
-                # print('update_cl_archive', update_cl_archive)
-=======
->>>>>>> e2cba5a2
                 if update_cl_archive:
                     all_tasks_flatten = all_tasks.reshape(-1, all_tasks.shape[-1]).tolist()
                     all_values_flatten = all_values.reshape(-1).tolist()
@@ -1072,11 +1068,7 @@
 
     def restore(self):
         """Restore policy's networks from a saved model."""
-<<<<<<< HEAD
-        self.policy.actor_critic.load_state_dict(torch.load(str(self.model_dir) + '/model_47200.pt'))
-=======
         self.policy.actor_critic.load_state_dict(torch.load(str(self.model_dir) + '/model_7200.pt'))
->>>>>>> e2cba5a2
 
     def report(self, infos):
         if not infos or self.replicate_rank != 0:
